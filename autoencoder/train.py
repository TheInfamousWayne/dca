--- conflicted
+++ resolved
@@ -27,11 +27,7 @@
 from keras import backend as K
 
 
-<<<<<<< HEAD
-def train(X, model, optimizer=None, learning_rate=0.01, train_on_full=False,
-=======
-def train(X, model, loss, optimizer=None, learning_rate=0.01,
->>>>>>> f4ff6bd7
+def train(X, model, loss, optimizer=None, learning_rate=0.01, train_on_full=False,
           log_dir='logs', aetype=None, epochs=200, reduce_lr_epoch=20,
           early_stopping_epoch=40, batch_size=32,
           hyperpar=None, **kwargs):
